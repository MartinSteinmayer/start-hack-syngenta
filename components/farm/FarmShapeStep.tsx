--- conflicted
+++ resolved
@@ -17,13 +17,13 @@
     onComplete,
     onBack
 }) => {
-<<<<<<< HEAD
     const [satelliteImage, setSatelliteImage] = useState<string | null>(null);
     const [isLoading, setIsLoading] = useState(false);
     const [error, setError] = useState<string | null>(null);
     const [polygonPoints, setPolygonPoints] = useState<Array<{ x: number; y: number }>>([]);
     const [isDrawing, setIsDrawing] = useState(false);
     const [farmPolygon, setFarmPolygon] = useState<Array<{ latitude: number; longitude: number }> | null>(null);
+    const [canvasDimensions, setCanvasDimensions] = useState({ width: 0, height: 0 });
 
     const canvasRef = useRef<HTMLCanvasElement>(null);
     const imageRef = useRef<HTMLImageElement>(null);
@@ -36,241 +36,117 @@
 
     // Initialize canvas when image is loaded
     useEffect(() => {
-        if (satelliteImage && canvasRef.current && imageRef.current) {
+        if (satelliteImage && imageRef.current) {
+            // We'll set up the canvas after the image is fully loaded
+            const img = imageRef.current;
+
+            const handleImageLoad = () => {
+                if (canvasRef.current && imageRef.current) {
+                    // Store the natural dimensions of the image
+                    const width = imageRef.current.naturalWidth;
+                    const height = imageRef.current.naturalHeight;
+
+                    // Set canvas dimensions based on the natural image size
+                    setCanvasDimensions({ width, height });
+
+                    // Set the canvas size to match the image exactly
+                    // This is important for preventing scaling/zooming issues
+                    canvasRef.current.width = width;
+                    canvasRef.current.height = height;
+
+                    // Clear canvas
+                    const ctx = canvasRef.current.getContext('2d');
+                    if (ctx) {
+                        ctx.clearRect(0, 0, canvasRef.current.width, canvasRef.current.height);
+                    }
+                }
+            };
+
+            // Check if image is already loaded
+            if (img.complete) {
+                handleImageLoad();
+            } else {
+                // Add load event listener
+                img.addEventListener('load', handleImageLoad);
+                // Cleanup
+                return () => {
+                    img.removeEventListener('load', handleImageLoad);
+                };
+            }
+        }
+    }, [satelliteImage]);
+
+    // Update canvas when dimensions change or when redrawing polygon
+    useEffect(() => {
+        if (canvasRef.current && canvasDimensions.width > 0 && canvasDimensions.height > 0) {
             const canvas = canvasRef.current;
             const ctx = canvas.getContext('2d');
 
             if (ctx) {
-                // Set the canvas size to match the image exactly
-                // This is important for preventing scaling/zooming issues
-                canvas.width = imageRef.current.width;
-                canvas.height = imageRef.current.height;
-
-                // Clear canvas
+                // Set canvas internal dimensions to match image's natural size
+                canvas.width = canvasDimensions.width;
+                canvas.height = canvasDimensions.height;
+
+                // Clear the canvas
                 ctx.clearRect(0, 0, canvas.width, canvas.height);
 
-                // Draw the satellite image on the canvas
-                ctx.drawImage(imageRef.current, 0, 0);
+                // Draw the polygon points and lines
+                if (polygonPoints.length > 0) {
+                    // Draw the polygon points
+                    ctx.fillStyle = 'rgba(255, 0, 0, 0.5)';
+                    ctx.strokeStyle = 'red';
+                    ctx.lineWidth = 2;
+
+                    // Draw lines between points
+                    if (polygonPoints.length > 1) {
+                        ctx.beginPath();
+                        ctx.moveTo(polygonPoints[0].x, polygonPoints[0].y);
+
+                        for (let i = 1; i < polygonPoints.length; i++) {
+                            ctx.lineTo(polygonPoints[i].x, polygonPoints[i].y);
+                        }
+
+                        // Close the polygon if we have more than 2 points
+                        if (polygonPoints.length > 2) {
+                            ctx.lineTo(polygonPoints[0].x, polygonPoints[0].y);
+                        }
+
+                        ctx.stroke();
+
+                        // Fill the polygon with a semi-transparent color
+                        if (polygonPoints.length > 2) {
+                            ctx.fillStyle = 'rgba(255, 165, 0, 0.3)';
+                            ctx.fill();
+                        }
+                    }
+
+                    // Draw points
+                    polygonPoints.forEach((point, index) => {
+                        ctx.beginPath();
+                        ctx.arc(point.x, point.y, 5, 0, Math.PI * 2);
+                        ctx.fillStyle = 'rgba(255, 0, 0, 0.5)';
+                        ctx.fill();
+
+                        // Label the points
+                        ctx.fillStyle = 'white';
+                        ctx.strokeStyle = 'black';
+                        ctx.lineWidth = 1;
+                        ctx.font = '12px Arial';
+                        ctx.textAlign = 'center';
+                        ctx.textBaseline = 'middle';
+                        ctx.strokeText(String(index + 1), point.x, point.y);
+                        ctx.fillText(String(index + 1), point.x, point.y);
+                    });
+                }
             }
         }
-    }, [satelliteImage]);
-
-    // Draw the polygon points and lines
-    useEffect(() => {
-        if (canvasRef.current && polygonPoints.length > 0 && imageRef.current) {
-            const canvas = canvasRef.current;
-            const ctx = canvas.getContext('2d');
-
-            if (ctx) {
-                // Make sure canvas dimensions are correct
-                canvas.width = imageRef.current.width;
-                canvas.height = imageRef.current.height;
-
-                // Redraw the image
-                ctx.drawImage(imageRef.current, 0, 0);
-
-                // Draw the polygon points
-                ctx.fillStyle = 'rgba(255, 0, 0, 0.5)';
-                ctx.strokeStyle = 'red';
-                ctx.lineWidth = 2;
-
-                // Draw lines between points
-                if (polygonPoints.length > 1) {
-                    ctx.beginPath();
-                    ctx.moveTo(polygonPoints[0].x, polygonPoints[0].y);
-
-                    for (let i = 1; i < polygonPoints.length; i++) {
-                        ctx.lineTo(polygonPoints[i].x, polygonPoints[i].y);
-                    }
-
-                    // Close the polygon if we have more than 2 points
-                    if (polygonPoints.length > 2) {
-                        ctx.lineTo(polygonPoints[0].x, polygonPoints[0].y);
-                    }
-
-                    ctx.stroke();
-
-                    // Fill the polygon with a semi-transparent color
-                    if (polygonPoints.length > 2) {
-                        ctx.fillStyle = 'rgba(255, 165, 0, 0.3)';
-                        ctx.fill();
-                    }
-                }
-
-                // Draw points
-                polygonPoints.forEach((point, index) => {
-                    ctx.beginPath();
-                    ctx.arc(point.x, point.y, 5, 0, Math.PI * 2);
-                    ctx.fillStyle = 'rgba(255, 0, 0, 0.5)';
-                    ctx.fill();
-
-                    // Label the points
-                    ctx.fillStyle = 'white';
-                    ctx.strokeStyle = 'black';
-                    ctx.lineWidth = 1;
-                    ctx.font = '12px Arial';
-                    ctx.textAlign = 'center';
-                    ctx.textBaseline = 'middle';
-                    ctx.strokeText(String(index + 1), point.x, point.y);
-                    ctx.fillText(String(index + 1), point.x, point.y);
-                });
-            }
-        }
-    }, [polygonPoints, satelliteImage]);
+    }, [polygonPoints, canvasDimensions]);
 
     // Fetch satellite image from API
     const fetchSatelliteImage = async () => {
         if (!farmLocation || !farmSize) {
             setError("Location or farm size not specified");
             return;
-=======
-  const [satelliteImage, setSatelliteImage] = useState<string | null>(null);
-  const [isLoading, setIsLoading] = useState(false);
-  const [error, setError] = useState<string | null>(null);
-  const [polygonPoints, setPolygonPoints] = useState<Array<{x: number; y: number}>>([]);
-  const [isDrawing, setIsDrawing] = useState(false);
-  const [farmPolygon, setFarmPolygon] = useState<Array<{latitude: number; longitude: number}> | null>(null);
-  const [canvasDimensions, setCanvasDimensions] = useState({ width: 0, height: 0 });
-  
-  const canvasRef = useRef<HTMLCanvasElement>(null);
-  const imageRef = useRef<HTMLImageElement>(null);
-  const imageContainerRef = useRef<HTMLDivElement>(null);
-  
-  // Fetch satellite image when component mounts or when location/size changes
-  useEffect(() => {
-    fetchSatelliteImage();
-  }, [farmLocation, farmSize]);
-  
-  // Initialize canvas when image is loaded
-  useEffect(() => {
-    if (satelliteImage && imageRef.current) {
-      // We'll set up the canvas after the image is fully loaded
-      const img = imageRef.current;
-      
-      const handleImageLoad = () => {
-        if (canvasRef.current && imageRef.current) {
-          // Store the natural dimensions of the image
-          const width = imageRef.current.naturalWidth;
-          const height = imageRef.current.naturalHeight;
-          
-          // Set canvas dimensions based on the natural image size
-          setCanvasDimensions({ width, height });
-        }
-      };
-      
-      // Check if image is already loaded
-      if (img.complete) {
-        handleImageLoad();
-      } else {
-        // Add load event listener
-        img.addEventListener('load', handleImageLoad);
-        // Cleanup
-        return () => {
-          img.removeEventListener('load', handleImageLoad);
-        };
-      }
-    }
-  }, [satelliteImage]);
-  
-  // Update canvas when dimensions change or when redrawing polygon
-  useEffect(() => {
-    if (canvasRef.current && canvasDimensions.width > 0 && canvasDimensions.height > 0) {
-      const canvas = canvasRef.current;
-      const ctx = canvas.getContext('2d');
-      
-      if (ctx) {
-        // Set canvas internal dimensions to match image's natural size
-        canvas.width = canvasDimensions.width;
-        canvas.height = canvasDimensions.height;
-        
-        // Clear the canvas
-        ctx.clearRect(0, 0, canvas.width, canvas.height);
-        
-        // Draw the polygon points and lines
-        if (polygonPoints.length > 0) {
-          // Draw the polygon points
-          ctx.fillStyle = 'rgba(255, 0, 0, 0.5)';
-          ctx.strokeStyle = 'red';
-          ctx.lineWidth = 2;
-          
-          // Draw lines between points
-          if (polygonPoints.length > 1) {
-            ctx.beginPath();
-            ctx.moveTo(polygonPoints[0].x, polygonPoints[0].y);
-            
-            for (let i = 1; i < polygonPoints.length; i++) {
-              ctx.lineTo(polygonPoints[i].x, polygonPoints[i].y);
-            }
-            
-            // Close the polygon if we have more than 2 points
-            if (polygonPoints.length > 2) {
-              ctx.lineTo(polygonPoints[0].x, polygonPoints[0].y);
-            }
-            
-            ctx.stroke();
-            
-            // Fill the polygon with a semi-transparent color
-            if (polygonPoints.length > 2) {
-              ctx.fillStyle = 'rgba(255, 165, 0, 0.3)';
-              ctx.fill();
-            }
-          }
-          
-          // Draw points
-          polygonPoints.forEach((point, index) => {
-            ctx.beginPath();
-            ctx.arc(point.x, point.y, 5, 0, Math.PI * 2);
-            ctx.fillStyle = 'rgba(255, 0, 0, 0.5)';
-            ctx.fill();
-            
-            // Label the points
-            ctx.fillStyle = 'white';
-            ctx.strokeStyle = 'black';
-            ctx.lineWidth = 1;
-            ctx.font = '12px Arial';
-            ctx.textAlign = 'center';
-            ctx.textBaseline = 'middle';
-            ctx.strokeText(String(index + 1), point.x, point.y);
-            ctx.fillText(String(index + 1), point.x, point.y);
-          });
-        }
-      }
-    }
-  }, [polygonPoints, canvasDimensions]);
-
-  // Fetch satellite image from API
-  const fetchSatelliteImage = async () => {
-    if (!farmLocation || !farmSize) {
-      setError("Location or farm size not specified");
-      return;
-    }
-    
-    setIsLoading(true);
-    setError(null);
-    
-    // First, check if we're in development mode and should use a workaround
-    const isDevelopment = process.env.NODE_ENV === 'development';
-    
-    try {
-      // API endpoint based on your Python API
-      const apiUrl = 'http://localhost:5032/satellite';
-      const params = new URLSearchParams({
-        latitude: farmLocation.latitude.toString(),
-        longitude: farmLocation.longitude.toString(),
-        hectares: farmSize.toString(),
-        start_date: '2023-01-01',
-        end_date: '2025-03-20'
-      });
-      
-      let imageUrl: string;
-      
-      try {
-        // Try the direct fetch first
-        const response = await fetch(`${apiUrl}?${params}`);
-        
-        if (!response.ok) {
-          throw new Error(`API request failed with status ${response.status}`);
->>>>>>> c9f258a2
         }
 
         setIsLoading(true);
@@ -410,8 +286,8 @@
         }
 
         // Convert canvas coordinates to geo coordinates
-        const imageWidth = imageRef.current.width;
-        const imageHeight = imageRef.current.height;
+        const imageWidth = canvasDimensions.width;
+        const imageHeight = canvasDimensions.height;
 
         // This is a simplified conversion - in a real app you'd use proper geo-transformation
         const geoPolygon = polygonPoints.map(point => {
@@ -461,7 +337,6 @@
         } else {
             setError('Please complete the farm boundary before continuing.');
         }
-<<<<<<< HEAD
     };
 
     return (
@@ -477,166 +352,6 @@
                         <div className="inline-block w-8 h-8 border-4 border-green-500 border-t-transparent rounded-full animate-spin"></div>
                         <p className="mt-2 text-green-700">Loading satellite image...</p>
                     </div>
-=======
-      }
-      
-      // Set the image URL
-      setSatelliteImage(imageUrl);
-      
-      // Reset polygon data when loading a new image
-      setPolygonPoints([]);
-      setFarmPolygon(null);
-      setIsLoading(false);
-    } catch (err: any) {
-      console.error('Error fetching satellite image:', err);
-      
-      // Provide more specific error messaging for common issues
-      if (err.message?.includes('CORS')) {
-        setError("CORS error: The satellite API server needs to allow requests from your frontend. Please add CORS headers to your Python API or use a proxy.");
-      } else if (err.name === 'TypeError' && err.message?.includes('Failed to fetch')) {
-        setError("Connection error: Cannot connect to the satellite API. Make sure the API server is running at http://localhost:5032");
-      } else {
-        setError(`Error fetching satellite image: ${err.message}`);
-      }
-      
-      // Fall back to a demo image in development mode
-      if (isDevelopment) {
-        console.warn('Falling back to demo satellite image');
-        setSatelliteImage("/images/demo-satellite-image.jpg");
-      }
-      
-      setIsLoading(false);
-    }
-  };
-  
-  // Handle canvas click for adding polygon points
-  const handleCanvasClick = (event: React.MouseEvent<HTMLCanvasElement>) => {
-    if (!isDrawing || !canvasRef.current) return;
-    
-    const canvas = canvasRef.current;
-    const rect = canvas.getBoundingClientRect();
-    
-    // Calculate the scale ratio between the canvas element size and its internal dimensions
-    const scaleX = canvas.width / rect.width;
-    const scaleY = canvas.height / rect.height;
-    
-    // Get the click position in canvas coordinates
-    const x = (event.clientX - rect.left) * scaleX;
-    const y = (event.clientY - rect.top) * scaleY;
-    
-    setPolygonPoints([...polygonPoints, { x, y }]);
-  };
-  
-  // Start drawing mode
-  const startDrawing = () => {
-    setIsDrawing(true);
-    setPolygonPoints([]);
-    setFarmPolygon(null);
-  };
-  
-  // Complete the polygon
-  const completePolygon = () => {
-    if (polygonPoints.length < 3) {
-      setError('You need at least 3 points to form a polygon.');
-      return;
-    }
-    
-    if (!imageRef.current) {
-      setError('Image reference not available');
-      return;
-    }
-    
-    // Convert canvas coordinates to geo coordinates
-    const imageWidth = canvasDimensions.width;
-    const imageHeight = canvasDimensions.height;
-    
-    // This is a simplified conversion - in a real app you'd use proper geo-transformation
-    const geoPolygon = polygonPoints.map(point => {
-      // Convert canvas x,y to normalized 0-1 coordinates
-      const normalizedX = point.x / imageWidth;
-      const normalizedY = point.y / imageHeight;
-      
-      // Simple linear transformation from image space to geo space
-      // This assumes the image covers a rectangular area centered on farmLocation
-      // with a certain km per pixel resolution (derived from hectares)
-      const bufferKm = Math.sqrt(farmSize * 0.01 / Math.PI) * 1.1; // Same calculation as in the API
-      
-      // Approximate degrees per km at the equator
-      const degreesPerKm = 1 / 111;
-      
-      // Calculate lat/lon offset from center (very simplified)
-      const lonOffset = (normalizedX - 0.5) * bufferKm * 2 * degreesPerKm;
-      const latOffset = (0.5 - normalizedY) * bufferKm * 2 * degreesPerKm;
-      
-      return {
-        latitude: farmLocation.latitude + latOffset,
-        longitude: farmLocation.longitude + lonOffset
-      };
-    });
-    
-    setFarmPolygon(geoPolygon);
-    setIsDrawing(false);
-  };
-  
-  // Undo last point
-  const undoLastPoint = () => {
-    if (polygonPoints.length > 0) {
-      setPolygonPoints(polygonPoints.slice(0, -1));
-    }
-  };
-  
-  // Reset polygon
-  const resetPolygon = () => {
-    setPolygonPoints([]);
-    setFarmPolygon(null);
-  };
-  
-  // Continue to next step
-  const handleContinue = () => {
-    if (farmPolygon) {
-      onComplete(farmPolygon);
-    } else {
-      setError('Please complete the farm boundary before continuing.');
-    }
-  };
-
-  return (
-    <div className="bg-white p-6 rounded-lg shadow-md">
-      <h2 className="text-2xl font-semibold mb-4 text-green-800">Define Your Farm Boundary</h2>
-      <p className="text-gray-600 mb-6">
-        Draw the boundary of your farm on the satellite image to create a precise polygon of your fields.
-      </p>
-      
-      {isLoading ? (
-        <div className="flex justify-center items-center h-64 bg-gray-100 rounded-lg">
-          <div className="text-center">
-            <div className="inline-block w-8 h-8 border-4 border-green-500 border-t-transparent rounded-full animate-spin"></div>
-            <p className="mt-2 text-green-700">Loading satellite image...</p>
-          </div>
-        </div>
-      ) : error ? (
-        <div className="p-4 bg-red-50 text-red-700 rounded-lg mb-4">
-          <p className="font-medium">Error:</p>
-          <p>{error}</p>
-          <button 
-            onClick={fetchSatelliteImage}
-            className="mt-2 px-4 py-2 bg-red-600 text-white rounded hover:bg-red-700"
-          >
-            Try Again
-          </button>
-        </div>
-      ) : (
-        <div>
-          {/* Image and drawing canvas */}
-          {satelliteImage && (
-            <div className="mb-6">
-              <div className="flex justify-between mb-3">
-                <div className="text-sm text-gray-600">
-                  <strong>Location:</strong> {farmLocation.name}
-                </div>
-                <div className="text-sm text-gray-600">
-                  <strong>Farm Size:</strong> {farmSize} hectares
->>>>>>> c9f258a2
                 </div>
             ) : error ? (
                 <div className="p-4 bg-red-50 text-red-700 rounded-lg mb-4">
@@ -648,64 +363,6 @@
                     >
                         Try Again
                     </button>
-<<<<<<< HEAD
-=======
-                    <button
-                      onClick={undoLastPoint}
-                      disabled={polygonPoints.length === 0}
-                      className={`px-4 py-2 rounded-md font-medium ${
-                        polygonPoints.length === 0 
-                          ? 'bg-gray-300 text-gray-500 cursor-not-allowed' 
-                          : 'bg-yellow-600 text-white hover:bg-yellow-700'
-                      }`}
-                    >
-                      Undo Last Point
-                    </button>
-                    <button
-                      onClick={resetPolygon}
-                      className="px-4 py-2 bg-red-600 text-white rounded-md font-medium hover:bg-red-700"
-                    >
-                      Reset
-                    </button>
-                  </>
-                )}
-              </div>
-              
-              <div className="relative border rounded-lg overflow-hidden bg-gray-100" ref={imageContainerRef}>
-                {/* Hidden Image (used only for loading the source) */}
-                <img
-                  ref={imageRef}
-                  src={satelliteImage}
-                  alt="Satellite view of farm location"
-                  className="w-full h-auto"
-                  style={{ display: 'none' }} // Hide the original image
-                />
-                
-                {/* Visible image container with fixed dimensions */}
-                <div 
-                  className="relative" 
-                  style={{ 
-                    width: '100%', 
-                    height: '100%',
-                    backgroundImage: `url(${satelliteImage})`,
-                    backgroundPosition: 'center',
-                    backgroundSize: 'contain',
-                    backgroundRepeat: 'no-repeat',
-                    aspectRatio: canvasDimensions.width && canvasDimensions.height 
-                      ? `${canvasDimensions.width} / ${canvasDimensions.height}` 
-                      : 'auto'
-                  }}
-                >
-                  {/* Canvas overlay - positioned absolutely within the container */}
-                  <canvas
-                    ref={canvasRef}
-                    onClick={handleCanvasClick}
-                    className="absolute top-0 left-0 w-full h-full cursor-crosshair"
-                    style={{
-                      pointerEvents: isDrawing ? 'auto' : 'none'
-                    }}
-                  ></canvas>
->>>>>>> c9f258a2
                 </div>
             ) : (
                 <div>
@@ -765,50 +422,48 @@
                                 )}
                             </div>
 
-                            <div className="relative border rounded-lg overflow-hidden bg-gray-100" ref={imageContainerRef}>
-                                {/* Image */}
-                                <div className="relative" style={{ width: '100%' }}>
-                                    <img
-                                        ref={imageRef}
-                                        src={satelliteImage}
-                                        alt="Satellite view of farm location"
-                                        className="w-full h-auto max-w-full"
-                                        style={{ display: 'block' }}
-                                        onLoad={() => {
-                                            // Ensure canvas matches image dimensions exactly when image loads
-                                            if (canvasRef.current && imageRef.current) {
-                                                canvasRef.current.width = imageRef.current.width;
-                                                canvasRef.current.height = imageRef.current.height;
-
-                                                // Redraw if needed
-                                                if (polygonPoints.length > 0) {
-                                                    const ctx = canvasRef.current.getContext('2d');
-                                                    if (ctx) {
-                                                        ctx.drawImage(imageRef.current, 0, 0);
-                                                    }
-                                                }
-                                            }
-                                        }}
-                                    />
-                                    {/* Canvas overlay - position absolute and sized to match image exactly */}
+                            <div className="relative w-[400px] mx-auto border rounded-lg overflow-hidden bg-gray-100" ref={imageContainerRef}>
+                                {/* Hidden Image (used only for loading the source) */}
+                                <img
+                                    ref={imageRef}
+                                    src={satelliteImage}
+                                    alt="Satellite view of farm location"
+                                    className="w-full h-auto"
+                                    style={{ display: 'none' }} // Hide the original image
+                                />
+
+                                {/* Visible image container with fixed dimensions */}
+                                <div
+                                    className="relative"
+                                    style={{
+                                        width: '100%',
+                                        height: '100%',
+                                        backgroundImage: `url(${satelliteImage})`,
+                                        backgroundPosition: 'center',
+                                        backgroundSize: 'contain',
+                                        backgroundRepeat: 'no-repeat',
+                                        aspectRatio: canvasDimensions.width && canvasDimensions.height
+                                            ? `${canvasDimensions.width} / ${canvasDimensions.height}`
+                                            : 'auto'
+                                    }}
+                                >
+                                    {/* Canvas overlay - positioned absolutely within the container */}
                                     <canvas
                                         ref={canvasRef}
                                         onClick={handleCanvasClick}
-                                        className="absolute top-0 left-0 cursor-crosshair"
+                                        className="absolute top-0 left-0 w-full h-full cursor-crosshair"
                                         style={{
-                                            width: '100%',
-                                            height: '100%',
                                             pointerEvents: isDrawing ? 'auto' : 'none'
                                         }}
                                     ></canvas>
                                 </div>
 
-                                {isDrawing && (
-                                    <div className="absolute top-2 left-2 bg-white p-2 rounded shadow text-sm">
-                                        Click to add points. Add at least 3 points and click "Complete Polygon".
-                                    </div>
-                                )}
                             </div>
+                            {isDrawing && (
+                                <div className="bg-white mx-auto max-w-fit mt-2 text-center p-2 text-sm">
+                                    <p>Click to add points. Add at least 3 points and click "Complete Polygon".</p>
+                                </div>
+                            )}
                         </div>
                     )}
 
